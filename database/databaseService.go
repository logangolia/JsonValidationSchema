package database

import (
	"cmp"
	"encoding/json"
	"io"
	"log/slog"
	"net/http"
	"sync"
	"time"

	"github.com/RICE-COMP318-FALL23/owldb-p1group37/authorization"
	"github.com/RICE-COMP318-FALL23/owldb-p1group37/skiplist"
)

// The DatabaseService struct represents the root of the database.
// All documents and collections are stored recursively within the DatabaseService.
// It contains a method to address each of the HTTP methods.
type DatabaseService struct {
	mu          sync.Mutex
<<<<<<< HEAD
	collections skiplist.SkipList[string, *Collection]
=======
	auth        *authorization.AuthHandler
	collections skiplist.SkipList[string, Collection]
>>>>>>> 06753d26
}

func GenerateUpdateCheck[K cmp.Ordered, V any](valueToAdd V) skiplist.UpdateCheck[K, V] {
	return func(key K, currValue V, exists bool) (newValue V, err error) {
		// In this case, whether the item exists or not, it will set/update the value to valueToAdd.
		return valueToAdd, nil
	}
}

// NewDatabaseService creates and returns a new DatabaseService struct.
<<<<<<< HEAD
func NewDatabaseService() *DatabaseService {
	return &DatabaseService{
		collections: skiplist.NewSkipList[string, *Collection](),
=======
func NewDatabaseService(auth *authorization.AuthHandler) *DatabaseService {
	var ds DatabaseService
	ds.collections = skiplist.NewSkipList[string, Collection]()
	ds.auth = auth
	return &ds
}

func (ds *DatabaseService) DBMethods(w http.ResponseWriter, r *http.Request) {
	if r.Method == http.MethodOptions {
		ds.HandleOptions(w, r)
		return
	}

	if ds.auth.CheckToken(r.Header.Get("Authorization")) != true {
		w.Header().Add("WWW-Authenticate", "Bearer")
		w.Header().Set("Access-Control-Allow-Origin", "*")
		w.WriteHeader(http.StatusUnauthorized)
		return
	}

	slog.Info("checking token succeeded")

	switch r.Method {
	case http.MethodGet:
		slog.Info("GET called on database")
		ds.HandleGet(w, r)
		slog.Info("GET successful")
	case http.MethodPut:
		slog.Info("PUT called on db")
		ds.HandlePut(w, r)
		slog.Info("PUT successful")
	case http.MethodPost:
		slog.Info("POST called on db")
		ds.HandlePost(w, r)
		slog.Info("POST successful")
	case http.MethodPatch:
		slog.Info("PATCH called on db")
		ds.HandlePatch(w, r)
		slog.Info("PATCH successful")
	case http.MethodDelete:
		slog.Info("DELETE called on db")
		ds.HandleDelete(w, r)
		slog.Info("DELETE successful")
	default:
		http.Error(w, "Method not allowed", http.StatusMethodNotAllowed)
>>>>>>> 06753d26
	}
}

func (ds *DatabaseService) HandleGet(w http.ResponseWriter, r *http.Request) {
	pathParts, err := splitPath(r.URL.Path)
	if err != nil {
		http.Error(w, err.Error(), http.StatusBadRequest)
		return
	}

	ds.mu.Lock()
	defer ds.mu.Unlock()

	// Initalize currentItem to the highest-level collection in the path
	var currentItem PathItem
	collection, exists := ds.collections.Find(pathParts[1])
	if !exists {
		http.Error(w, "Item not found", http.StatusNotFound)
		return
	}
	currentItem = collection

	// Start from index 2 since we've already processed the first collection and want to skip "v1"
	for _, part := range pathParts[2:] {
		nextItem, exists := currentItem.GetChildByName(part)
		if !exists {
			http.Error(w, "Item not found", http.StatusNotFound)
			return
		}
		currentItem = nextItem
	}

	response, err := currentItem.Marshal()
	if err != nil {
		http.Error(w, err.Error(), http.StatusInternalServerError)
		return
	}

	if r.URL.Query().Get("mode") == "subscribe" {
		subInst := NewSubHandler()
		http.Handle(r.URL.Path, subInst)
		http.HandleFunc(r.URL.Path, subInst.MessageHandler)

	}

	w.Header().Add("Access-Control-Allow-Origin", "*")
	w.WriteHeader(http.StatusOK)
	w.Write(response)
}

func (ds *DatabaseService) HandlePut(w http.ResponseWriter, r *http.Request) {
	pathParts, err := splitPath(r.URL.Path)
	if err != nil {
		http.Error(w, err.Error(), http.StatusBadRequest)
		return
	}

<<<<<<< HEAD
	// Lock the databse
	ds.mu.Lock()
	defer ds.mu.Unlock()

	// Edge case where we are creating a top level database
	if len(pathParts) == 2 {
		collectionName := pathParts[len(pathParts)-1]
		newCollection := NewCollection(collectionName, r.URL.Path)
		updateFunc := GenerateUpdateCheck[string, *Collection](newCollection)
		ds.collections.Upsert(collectionName, updateFunc)
		response, _ := newCollection.MarshalURI()
		w.Header().Set("Content-Type", "application/json")
		w.WriteHeader(http.StatusCreated)
		w.Write(response)
=======
	slog.Info(pathParts[0])

	ds.mu.Lock()
	defer ds.mu.Unlock()

	if len(pathParts) == 1 {
		slog.Info("PUT case database")
		dbName := pathParts[0]
		newCollection := NewCollection(dbName)
		ds.collections.Upsert(dbName, SetOrUpdate)
		response, err := newCollection.Marshal()
		if err != nil {
			http.Error(w, err.Error(), http.StatusBadRequest)
		}
		w.Header().Set("Content-Type", "application/json")
		w.Header().Set("Access-Control-Allow-Origin", "*")
		slog.Info("Database Created")
		w.WriteHeader(http.StatusCreated)
		w.Write(response)
		return
	}

	slog.Info("PUT case Collection")

	var currentItem PathItem
	collection, exists := ds.collections.Find(pathParts[0])
	if !exists {
		http.Error(w, "Item not found", http.StatusNotFound)
>>>>>>> 06753d26
		return
	}

	// Find the top-level database of the path
	var currentItem PathItem
	database, exists := ds.collections.Find(pathParts[1])
	if !exists {
		http.Error(w, "Database not found", http.StatusNotFound)
		return
	}
	currentItem = database

	// Traverse through the path until the penultimate item
	for i := 2; i < len(pathParts)-2; i++ {
		nextItem, exists := currentItem.GetChildByName(pathParts[i])
		if !exists {
			http.Error(w, "Path item not found: "+pathParts[i], http.StatusNotFound)
			return
		}
		currentItem = nextItem
	}

	// Handle the final item in the path
	if len(pathParts)%2 == 0 { // Collection
		slog.Info("PUT case Collection")
		collectionName := pathParts[len(pathParts)-1]
		newCollection := NewCollection(collectionName, r.URL.Path)
		updateFunc := GenerateUpdateCheck[string, *Collection](newCollection)
		currentItem.(*Document).Collections.Upsert(collectionName, updateFunc)
		response, _ := newCollection.MarshalURI()
		w.Header().Set("Content-Type", "application/json")
		w.Header().Add("Access-Control-Allow-Origin", "*")
		w.WriteHeader(http.StatusCreated)
		w.Write(response)
	} else { // Odd length, so it's a document
		slog.Info("PUT case Document")
		body, err := io.ReadAll(r.Body)
		if err != nil {
			http.Error(w, err.Error(), http.StatusInternalServerError)
			return
		}
		defer r.Body.Close()

		docName := pathParts[len(pathParts)-1]
		newDocument := NewDocument("/"+docName, body, "server", time.Now(), r.URL.Path)
		updateFunc := GenerateUpdateCheck[string, *Document](newDocument)
		currentItem.(*Collection).Documents.Upsert(docName, updateFunc)
		response, _ := newDocument.MarshalURI()
		w.Header().Set("Content-Type", "application/json")
		w.Header().Add("Access-Control-Allow-Origin", "*")
		w.WriteHeader(http.StatusCreated)
		w.Write(response)
	}
}

func (ds *DatabaseService) HandlePost(w http.ResponseWriter, r *http.Request) {
	pathParts, err := splitPath(r.URL.Path)
	if err != nil {
		http.Error(w, err.Error(), http.StatusBadRequest)
		return
	}

	ds.mu.Lock()
	defer ds.mu.Unlock()

	var currentItem PathItem
	collection, exists := ds.collections.Find(pathParts[1])
	if !exists {
		http.Error(w, "Item not found", http.StatusNotFound)
		return
	}
	currentItem = collection

	if !exists {
		http.Error(w, "Collection not found", http.StatusNotFound)
		return
	}

	// Traverse through the path until the penultimate item
	for i := 2; i < len(pathParts)-1; i++ {
		nextItem, exists := currentItem.GetChildByName(pathParts[i])
		if !exists {
			http.Error(w, "Path item not found", http.StatusNotFound)
			return
		}
		currentItem = nextItem
	}

	if len(pathParts)%2 == 0 { // Even length, so it's a collection
		collectionName := pathParts[len(pathParts)-1]
		if _, exists := currentItem.(*Document).Collections.Find(collectionName); exists {
			http.Error(w, "Collection already exists", http.StatusConflict)
			return
		}
		newCollection := NewCollection(collectionName, r.URL.Path)
		updateFunc := GenerateUpdateCheck[string, *Collection](newCollection)
		currentItem.(*Document).Collections.Upsert(collectionName, updateFunc)
	} else { // Odd length, so it's a document
		docName := pathParts[len(pathParts)-1]
		_, exists := currentItem.(*Collection).Documents.Find(docName)
		if exists {
			http.Error(w, "Document already exists", http.StatusConflict)
			return
		}
		body, err := io.ReadAll(r.Body)
		if err != nil {
			http.Error(w, err.Error(), http.StatusInternalServerError)
			return
		}
		newDocument := NewDocument(docName, body, "server", time.Now(), r.URL.Path)
		updateFunc := GenerateUpdateCheck[string, *Document](newDocument)
		currentItem.(*Collection).Documents.Upsert(docName, updateFunc)
	}
	w.Header().Add("Access-Control-Allow-Origin", "*")
	w.WriteHeader(http.StatusCreated)
}

// Patch needs work
func (ds *DatabaseService) HandlePatch(w http.ResponseWriter, r *http.Request) {
	pathParts, err := splitPath(r.URL.Path)
	if err != nil {
		http.Error(w, err.Error(), http.StatusBadRequest)
		return
	}

	ds.mu.Lock()
	defer ds.mu.Unlock()

	var currentItem PathItem
	collection, exists := ds.collections.Find(pathParts[1])
	if !exists {
		http.Error(w, "Item not found", http.StatusNotFound)
		return
	}
	currentItem = collection

	if !exists {
		http.Error(w, "Collection not found", http.StatusNotFound)
		return
	}

	// Traverse through the path until the penultimate item
	for i := 2; i < len(pathParts)-1; i++ {
		nextItem, exists := currentItem.GetChildByName(pathParts[i])
		if !exists {
			http.Error(w, "Path item not found", http.StatusNotFound)
			return
		}
		currentItem = nextItem
	}

	// Handle the final item in the path
	if len(pathParts)%2 == 0 { // Even length, so it's a collection
		collectionName := pathParts[len(pathParts)-1]
		target, exists := currentItem.(*Document).Collections.Find(collectionName)
		if !exists {
			http.Error(w, "Collection not found", http.StatusNotFound)
			return
		}
		decoder := json.NewDecoder(r.Body)
		var updatedCollection Collection
		if err := decoder.Decode(&updatedCollection); err != nil {
			http.Error(w, "Failed to decode request body", http.StatusBadRequest)
			return
		}
		target.URI = updatedCollection.URI
	} else { // Odd length, so it's a document
		docName := pathParts[len(pathParts)-1]
		target, exists := currentItem.(*Collection).Documents.Find(docName)
		if !exists {
			http.Error(w, "Document not found", http.StatusNotFound)
			return
		}
		decoder := json.NewDecoder(r.Body)
		var updatedDoc Document
		if err := decoder.Decode(&updatedDoc); err != nil {
			http.Error(w, "Failed to decode request body", http.StatusBadRequest)
			return
		}
		target.Data = updatedDoc.Data
		target.URI = updatedDoc.URI
	}
	w.Header().Add("Access-Control-Allow-Origin", "*")
	w.WriteHeader(http.StatusOK)
	w.Write([]byte("Item updated successfully"))
}

func (ds *DatabaseService) HandleDelete(w http.ResponseWriter, r *http.Request) {
	pathParts, err := splitPath(r.URL.Path)
	if err != nil {
		http.Error(w, err.Error(), http.StatusBadRequest)
		return
	}

	ds.mu.Lock()
	defer ds.mu.Unlock()

	var currentItem PathItem
	collection, exists := ds.collections.Find(pathParts[1])
	if !exists {
		http.Error(w, "Item not found", http.StatusNotFound)
		return
	}
	currentItem = collection

	if !exists {
		http.Error(w, "Collection not found", http.StatusNotFound)
		return
	}

	// Traverse through the path until the penultimate item
	for i := 2; i < len(pathParts)-1; i++ {
		nextItem, exists := currentItem.GetChildByName(pathParts[i])
		if !exists {
			http.Error(w, "Path item not found", http.StatusNotFound)
			return
		}
		currentItem = nextItem
	}

	// Handle the final item in the path
	if len(pathParts)%2 == 0 { // Even length, so it's a collection
		collectionName := pathParts[len(pathParts)-1]
		_, exists := currentItem.(*Document).Collections.Find(collectionName)
		if !exists {
			http.Error(w, "Collection not found", http.StatusNotFound)
			return
		}
		ds.collections.Remove(collectionName)
	} else { // Odd length, so it's a document
		docName := pathParts[len(pathParts)-1]
		_, exists := currentItem.(*Collection).Documents.Find(docName)
		if !exists {
			http.Error(w, "Document not found", http.StatusNotFound)
			return
		}
		currentItem.(*Collection).Documents.Remove(docName)
	}
	w.Header().Add("Access-Control-Allow-Origin", "*")
	w.WriteHeader(http.StatusOK)
	w.Write([]byte("Item deleted successfully"))
}

func (ds *DatabaseService) HandleOptions(w http.ResponseWriter, r *http.Request) {
	pathParts, err := splitPath(r.URL.Path)

	if err != nil {
		http.Error(w, err.Error(), http.StatusBadRequest)
		return
	}

	ds.mu.Lock()
	defer ds.mu.Unlock()

	if len(pathParts) == 1 {
		w.Header().Set("Allow", "PUT, DELETE")
		w.Header().Set("Access-Control-Allow-Methods", "PUT, DELETE")
		w.Header().Set("Access-Control-Allow-Origin", "*")
		w.Header().Set("Access-Control-Allow-Headers", "Authorization, Content-Type")
		w.WriteHeader(http.StatusOK)
		return
	}

	var currentItem PathItem
	collection, exists := ds.collections.Find(pathParts[1])
	if !exists {
		http.Error(w, "Item not found", http.StatusNotFound)
		return
	}
	currentItem = collection

	if !exists {
		http.Error(w, "Collection not found", http.StatusNotFound)
		return
	}

	// Traverse through the path until the penultimate item
	for i := 2; i < len(pathParts)-1; i++ {
		nextItem, exists := currentItem.GetChildByName(pathParts[i])
		if !exists {
			http.Error(w, "Path item not found", http.StatusNotFound)
			return
		}
		currentItem = nextItem
	}

	allowedMethods := "OPTIONS"

	// Determine allowed methods based on the final item in the path
	if len(pathParts)%2 == 0 { // Even length, so it's a collection
		collectionName := pathParts[len(pathParts)-1]
		_, exists := currentItem.(*Document).Collections.Find(collectionName)
		if exists {
			// Collection exists, so GET, DELETE, and PATCH are allowed
			allowedMethods += ", GET, DELETE, PUT,  PATCH"
		} else {
			// Collection does not exist, so POST is allowed
			allowedMethods += ", POST, PUT"
		}
	} else { // Odd length, so it's a document
		docName := pathParts[len(pathParts)-1]
		_, exists := currentItem.(*Collection).Documents.Find(docName)
		if exists {
			// Document exists, so GET, DELETE, PUT, and PATCH are allowed
			allowedMethods += ", GET, DELETE, PUT, PATCH"
		} else {
			// Document does not exist, so POST and PUT are allowed
			allowedMethods += ", POST, PUT"
		}
	}
	w.Header().Set("Allow", allowedMethods)
	w.Header().Set("Access-Control-Allow-Methods", allowedMethods)
	w.Header().Set("Access-Control-Allow-Origin", "*")
	w.Header().Set("Access-Control-Allow-Headers", "Authorization, Content-Type")
	w.WriteHeader(http.StatusOK)
}<|MERGE_RESOLUTION|>--- conflicted
+++ resolved
@@ -18,12 +18,8 @@
 // It contains a method to address each of the HTTP methods.
 type DatabaseService struct {
 	mu          sync.Mutex
-<<<<<<< HEAD
+	auth        *authorization.AuthHandler
 	collections skiplist.SkipList[string, *Collection]
-=======
-	auth        *authorization.AuthHandler
-	collections skiplist.SkipList[string, Collection]
->>>>>>> 06753d26
 }
 
 func GenerateUpdateCheck[K cmp.Ordered, V any](valueToAdd V) skiplist.UpdateCheck[K, V] {
@@ -34,14 +30,9 @@
 }
 
 // NewDatabaseService creates and returns a new DatabaseService struct.
-<<<<<<< HEAD
-func NewDatabaseService() *DatabaseService {
-	return &DatabaseService{
-		collections: skiplist.NewSkipList[string, *Collection](),
-=======
 func NewDatabaseService(auth *authorization.AuthHandler) *DatabaseService {
 	var ds DatabaseService
-	ds.collections = skiplist.NewSkipList[string, Collection]()
+	ds.collections = skiplist.NewSkipList[string, *Collection]()
 	ds.auth = auth
 	return &ds
 }
@@ -84,7 +75,6 @@
 		slog.Info("DELETE successful")
 	default:
 		http.Error(w, "Method not allowed", http.StatusMethodNotAllowed)
->>>>>>> 06753d26
 	}
 }
 
@@ -142,10 +132,31 @@
 		return
 	}
 
-<<<<<<< HEAD
+	slog.Info(pathParts[1])
+
 	// Lock the databse
 	ds.mu.Lock()
 	defer ds.mu.Unlock()
+
+	if len(pathParts) == 2 {
+		slog.Info("PUT case database")
+		collectionName := pathParts[1]
+		newCollection := NewCollection(collectionName, r.URL.Path)
+		updateFunc := GenerateUpdateCheck[string, *Collection](newCollection)
+		ds.collections.Upsert(collectionName, updateFunc)
+		response, err := newCollection.MarshalURI()
+		if err != nil {
+			http.Error(w, err.Error(), http.StatusBadRequest)
+		}
+		w.Header().Set("Content-Type", "application/json")
+		w.Header().Set("Access-Control-Allow-Origin", "*")
+		slog.Info("Database Created")
+		w.WriteHeader(http.StatusCreated)
+		w.Write(response)
+		return
+	}
+
+	slog.Info("PUT case Collection")
 
 	// Edge case where we are creating a top level database
 	if len(pathParts) == 2 {
@@ -157,36 +168,6 @@
 		w.Header().Set("Content-Type", "application/json")
 		w.WriteHeader(http.StatusCreated)
 		w.Write(response)
-=======
-	slog.Info(pathParts[0])
-
-	ds.mu.Lock()
-	defer ds.mu.Unlock()
-
-	if len(pathParts) == 1 {
-		slog.Info("PUT case database")
-		dbName := pathParts[0]
-		newCollection := NewCollection(dbName)
-		ds.collections.Upsert(dbName, SetOrUpdate)
-		response, err := newCollection.Marshal()
-		if err != nil {
-			http.Error(w, err.Error(), http.StatusBadRequest)
-		}
-		w.Header().Set("Content-Type", "application/json")
-		w.Header().Set("Access-Control-Allow-Origin", "*")
-		slog.Info("Database Created")
-		w.WriteHeader(http.StatusCreated)
-		w.Write(response)
-		return
-	}
-
-	slog.Info("PUT case Collection")
-
-	var currentItem PathItem
-	collection, exists := ds.collections.Find(pathParts[0])
-	if !exists {
-		http.Error(w, "Item not found", http.StatusNotFound)
->>>>>>> 06753d26
 		return
 	}
 
